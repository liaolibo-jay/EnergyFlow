<!DOCTYPE html>
<!--[if IE 8]><html class="no-js lt-ie9" lang="en" > <![endif]-->
<!--[if gt IE 8]><!--> <html class="no-js" lang="en" > <!--<![endif]-->
<head>
  <meta charset="utf-8">
  <meta http-equiv="X-UA-Compatible" content="IE=edge">
  <meta name="viewport" content="width=device-width, initial-scale=1.0">
  <meta name="description" content="Documentation for EnergyFlow">
  <meta name="author" content="Patrick T. Komiske III, Eric M. Metodiev">
  <link rel="shortcut icon" href="img/favicon.ico">
  <title>Home - EnergyFlow</title>
  <link href='https://fonts.googleapis.com/css?family=Lato:400,700|Roboto+Slab:400,700|Inconsolata:400,700' rel='stylesheet' type='text/css'>

  <link rel="stylesheet" href="css/theme.css" type="text/css" />
  <link rel="stylesheet" href="css/theme_extra.css" type="text/css" />
  <link rel="stylesheet" href="//cdnjs.cloudflare.com/ajax/libs/highlight.js/9.12.0/styles/github.min.css">
  <link href="css/eftheme.css" rel="stylesheet">
  
  <script>
    // Current page data
    var mkdocs_page_name = "Home";
    var mkdocs_page_input_path = "index.md";
    var mkdocs_page_url = "/EnergyFlow/";
  </script>
  
  <script src="js/jquery-2.1.1.min.js" defer></script>
  <script src="js/modernizr-2.8.3.min.js" defer></script>
  <script src="//cdnjs.cloudflare.com/ajax/libs/highlight.js/9.12.0/highlight.min.js"></script>
  <script>hljs.initHighlightingOnLoad();</script> 
  
  <script>
      (function(i,s,o,g,r,a,m){i['GoogleAnalyticsObject']=r;i[r]=i[r]||function(){
      (i[r].q=i[r].q||[]).push(arguments)},i[r].l=1*new Date();a=s.createElement(o),
      m=s.getElementsByTagName(o)[0];a.async=1;a.src=g;m.parentNode.insertBefore(a,m)
      })(window,document,'script','https://www.google-analytics.com/analytics.js','ga');

      ga('create', 'UA-122962541-1', 'pkomiske.github.io/EnergyFlow');
      ga('send', 'pageview');
  </script>
  
</head>

<body class="wy-body-for-nav" role="document">

  <div class="wy-grid-for-nav">

    
    <nav data-toggle="wy-nav-shift" class="wy-nav-side stickynav">
      <div class="wy-side-nav-search">
        <a href=".">
            <div class="eflogo">
                <img src="./img/eflogowhite.png"  class="eflogo-img"> EnergyFlow
            </div>
        </a>
        <div role="search">
  <form id ="rtd-search-form" class="wy-form" action="./search.html" method="get">
    <input type="text" name="q" placeholder="Search docs" title="Type search term here" />
  </form>
</div>
      </div>

      <div class="wy-menu wy-menu-vertical" data-spy="affix" role="navigation" aria-label="main navigation">
	<ul class="current">
	  
          
            <li class="toctree-l1 current">
		
    <a class="current" href=".">Home</a>
    <ul class="subnav">
            
    <li class="toctree-l2"><a href="#welcome-to-energyflow">Welcome to EnergyFlow</a></li>
    
        <ul>
        
            <li><a class="toctree-l3" href="#references">References</a></li>
        
            <li><a class="toctree-l3" href="#copyright">Copyright</a></li>
        
        </ul>
    

    </ul>
	    </li>
          
            <li class="toctree-l1">
		
    <span class="caption-text">Getting Started</span>
    <ul class="subnav">
                <li class="">
                    
    <a class="" href="installation/">Installation</a>
                </li>
                <li class="">
                    
    <a class="" href="tutorial/">Tutorial</a>
                </li>
                <li class="">
                    
    <a class="" href="examples/">Examples</a>
                </li>
                <li class="">
                    
    <a class="" href="faq/">FAQ</a>
                </li>
    </ul>
	    </li>
          
            <li class="toctree-l1">
		
    <span class="caption-text">Documentation</span>
    <ul class="subnav">
                <li class="">
                    
    <a class="" href="docs/measure/">Measures</a>
                </li>
                <li class="">
                    
    <a class="" href="docs/gen/">Generation</a>
                </li>
                <li class="">
                    
    <a class="" href="docs/efp/">Energy Flow Polynomials</a>
                </li>
                <li class="">
                    
    <a class="" href="docs/utils/">Utils</a>
                </li>
                <li class="">
                    
    <a class="" href="docs/archs/">Architectures</a>
                </li>
                <li class="">
                    
    <a class="" href="docs/datasets/">Datasets</a>
                </li>
    </ul>
	    </li>
          
        </ul>
      </div>
      &nbsp;
    </nav>

    <section data-toggle="wy-nav-shift" class="wy-nav-content-wrap">

      
      <nav class="wy-nav-top" role="navigation" aria-label="top navigation">
        <i data-toggle="wy-nav-top" class="fa fa-bars"></i>
        <a href=".">EnergyFlow</a>
      </nav>

      
      <div class="wy-nav-content">
        <div class="rst-content">
          <div role="navigation" aria-label="breadcrumbs navigation">
  <ul class="wy-breadcrumbs">
    <li><a href=".">Docs</a> &raquo;</li>
    
      
    
    <li>Home</li>
    <li class="wy-breadcrumbs-aside">
      
        <a href="https://github.com/pkomiske/EnergyFlow/edit/master/docs/index.md"
          class="icon icon-github"> Edit on GitHub</a>
      
    </li>
  </ul>
  <hr/>
</div>
          <div role="main">
            <div class="section">
              
                <h1 id="welcome-to-energyflow">Welcome to EnergyFlow</h1>
<p>EnergyFlow is a Python package for, primarily, computing Energy Flow Polynomials (EFPs), a collection of jet substructure observables which form a complete linear basis of IRC-safe observables, and secondarily for providing easy access to some machine learning architectures useful for particle physics. The source code can be found on <a href="https://github.com/pkomiske/EnergyFlow">GitHub</a>. The current version is <code>0.10.3</code>. We recommend that you use the most up-to-date version as things may change quickly. As of version <code>0.7.0</code>, tests have been written covering the majority of the EFP code. </p>
<p>Get started by <a href="installation">installing EnergyFlow</a>, <a href="tutorial">exploring the demo</a>, and <a href="examples">running the examples</a>!</p>
<h3 id="references">References</h3>
<p>[1] P. T. Komiske, E. M. Metodiev, and J. Thaler, <em>Energy Flow Polynomials: A complete linear basis for jet substructure</em>, <em><a href="https://doi.org/10.1007/JHEP04(2018)013">JHEP <strong>04</strong> (2018) 013</a></em> [<a href="https://arxiv.org/abs/1712.07124">1712.07124</a>].</p>
<p>[2] P. T. Komiske, E. M. Metodiev, and J. Thaler, <em>Energy Flow Networks: Deep Sets for Particle Jets,</em> to appear soon.</p>
<h3 id="copyright">Copyright</h3>
<p>See the <a href="https://github.com/pkomiske/EnergyFlow/blob/master/LICENSE">LICENSE</a> for detailed copyright information. EnergyFlow uses a customized <code>einsumfunc.py</code> from the <a href="https://github.com/numpy/numpy">NumPy GitHub</a> repository as well as a few functions relating to downloading files copied from the <a href="https://github.com/keras-team/keras">Keras GitHub</a> repository. The copyrights for these parts of the code are properly attributed to their respective owners in the LICENSE file.</p>
              
            </div>
          </div>
          <footer>
  
    <div class="rst-footer-buttons" role="navigation" aria-label="footer navigation">
      
        <a href="installation/" class="btn btn-neutral float-right" title="Installation">Next <span class="icon icon-circle-arrow-right"></span></a>
      
      
    </div>
  

  <hr/>

  <div role="contentinfo">
    <!-- Copyright etc -->
    
  </div>

  Built with <a href="http://www.mkdocs.org">MkDocs</a> using a <a href="https://github.com/snide/sphinx_rtd_theme">theme</a> provided by <a href="https://readthedocs.org">Read the Docs</a>.
</footer>
      
        </div>
      </div>

    </section>

  </div>

  <div class="rst-versions" role="note" style="cursor: pointer">
    <span class="rst-current-version" data-toggle="rst-current-version">
      
          <a href="https://github.com/pkomiske/EnergyFlow/" class="fa fa-github" style="float: left; color: #fcfcfc"> GitHub</a>
      
      
      
        <span style="margin-left: 15px"><a href="installation/" style="color: #fcfcfc">Next &raquo;</a></span>
      
    </span>
</div>
    <script>var base_url = '.';</script>
    <script src="js/theme.js" defer></script>
      <script src="https://cdnjs.cloudflare.com/ajax/libs/mathjax/2.7.2/MathJax.js?config=TeX-MML-AM_CHTML" defer></script>
      <script src="js/eftheme.js" defer></script>
      <script src="search/main.js" defer></script>

</body>
</html>

<!--
<<<<<<< HEAD
MkDocs version : 1.0.4
Build Date UTC : 2018-10-11 00:19:14
=======
MkDocs version : 1.0.1
Build Date UTC : 2018-08-21 00:07:46
>>>>>>> acb7d186
--><|MERGE_RESOLUTION|>--- conflicted
+++ resolved
@@ -230,11 +230,6 @@
 </html>
 
 <!--
-<<<<<<< HEAD
 MkDocs version : 1.0.4
-Build Date UTC : 2018-10-11 00:19:14
-=======
-MkDocs version : 1.0.1
-Build Date UTC : 2018-08-21 00:07:46
->>>>>>> acb7d186
+Build Date UTC : 2018-10-11 00:21:56
 -->